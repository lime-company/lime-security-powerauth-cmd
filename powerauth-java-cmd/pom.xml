--- conflicted
+++ resolved
@@ -65,11 +65,7 @@
             <plugin>
                 <groupId>org.springframework.boot</groupId>
                 <artifactId>spring-boot-maven-plugin</artifactId>
-<<<<<<< HEAD
-                <version>2.2.1.RELEASE</version>
-=======
                 <version>2.2.5.RELEASE</version>
->>>>>>> 81f2c5a4
                 <executions>
                     <execution>
                         <goals>
