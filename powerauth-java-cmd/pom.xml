--- conflicted
+++ resolved
@@ -60,11 +60,8 @@
             <plugin>
                 <groupId>org.springframework.boot</groupId>
                 <artifactId>spring-boot-maven-plugin</artifactId>
-<<<<<<< HEAD
+                <version>2.3.7.RELEASE</version>
                 <version>2.3.5.RELEASE</version>
-=======
-                <version>2.3.7.RELEASE</version>
->>>>>>> f037948a
                 <executions>
                     <execution>
                         <goals>
